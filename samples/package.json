--- conflicted
+++ resolved
@@ -14,13 +14,8 @@
     "test": "mocha --timeout 1200000"
   },
   "dependencies": {
-<<<<<<< HEAD
-    "@google-cloud/compute": "^0.10.0",
     "node-fetch": "^2.3.0",
-=======
     "@google-cloud/compute": "^0.11.0",
-    "googleapis": "^36.0.0",
->>>>>>> 45aa29ce
     "nodemailer": "^4.3.1",
     "nodemailer-smtp-transport": "^2.7.4",
     "sendgrid": "^5.2.3"
