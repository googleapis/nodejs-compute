{
  "sources": [
    {
      "git": {
        "name": ".",
        "remote": "https://github.com/googleapis/nodejs-compute.git",
<<<<<<< HEAD
        "sha": "75c446ab50b3de0e3d8eb1c0ef5a317e7dbf4fcb"
=======
        "sha": "5013b03312eb50f9b23c71d611a37a8151d26b04"
>>>>>>> 1e354f71
      }
    },
    {
      "git": {
        "name": "synthtool",
        "remote": "https://github.com/googleapis/synthtool.git",
        "sha": "7332178a11ddddc91188dc0f25bca1ccadcaa6c6"
      }
    }
  ]
}<|MERGE_RESOLUTION|>--- conflicted
+++ resolved
@@ -4,11 +4,7 @@
       "git": {
         "name": ".",
         "remote": "https://github.com/googleapis/nodejs-compute.git",
-<<<<<<< HEAD
         "sha": "75c446ab50b3de0e3d8eb1c0ef5a317e7dbf4fcb"
-=======
-        "sha": "5013b03312eb50f9b23c71d611a37a8151d26b04"
->>>>>>> 1e354f71
       }
     },
     {
