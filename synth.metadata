{
  "sources": [
    {
      "git": {
        "name": ".",
        "remote": "git@github.com:googleapis/nodejs-compute.git",
<<<<<<< HEAD
        "sha": "e63a4ce1d2f851acb2f15fae912c37d6abd46231"
      }
    },
    {
      "git": {
        "name": "googleapis-discovery",
        "remote": "https://github.com/googleapis/googleapis-discovery.git",
        "sha": "ed8fe29ede4a8c5117c955bf0972e6b751800e41"
=======
        "sha": "ce6bd95b5495858099af2f6a3723869f34c98c0f"
>>>>>>> 88307b4d
      }
    },
    {
      "git": {
        "name": "synthtool",
        "remote": "https://github.com/googleapis/synthtool.git",
<<<<<<< HEAD
        "sha": "16ec872dd898d7de6e1822badfac32484b5d9031"
=======
        "sha": "4f4b1b9b8d8b52f1e9e4a76165896debce5ab7f1"
>>>>>>> 88307b4d
      }
    }
  ],
  "destinations": [
    {
      "client": {
        "source": "googleapis-discovery",
        "apiName": "compute",
        "apiVersion": "v1",
        "language": "nodejs",
        "generator": "bazel"
      }
    }
  ]
}<|MERGE_RESOLUTION|>--- conflicted
+++ resolved
@@ -4,29 +4,14 @@
       "git": {
         "name": ".",
         "remote": "git@github.com:googleapis/nodejs-compute.git",
-<<<<<<< HEAD
-        "sha": "e63a4ce1d2f851acb2f15fae912c37d6abd46231"
-      }
-    },
-    {
-      "git": {
-        "name": "googleapis-discovery",
-        "remote": "https://github.com/googleapis/googleapis-discovery.git",
-        "sha": "ed8fe29ede4a8c5117c955bf0972e6b751800e41"
-=======
         "sha": "ce6bd95b5495858099af2f6a3723869f34c98c0f"
->>>>>>> 88307b4d
       }
     },
     {
       "git": {
         "name": "synthtool",
         "remote": "https://github.com/googleapis/synthtool.git",
-<<<<<<< HEAD
-        "sha": "16ec872dd898d7de6e1822badfac32484b5d9031"
-=======
         "sha": "4f4b1b9b8d8b52f1e9e4a76165896debce5ab7f1"
->>>>>>> 88307b4d
       }
     }
   ],
