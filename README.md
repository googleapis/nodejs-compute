[//]: # "This README.md file is auto-generated, all changes to this file will be lost."
[//]: # "To regenerate it, use `python -m synthtool`."
<img src="https://avatars2.githubusercontent.com/u/2810941?v=3&s=96" alt="Google Cloud Platform logo" title="Google Cloud Platform" align="right" height="96" width="96"/>

# [Google Compute Engine: Node.js Client](https://github.com/googleapis/nodejs-compute)


[![npm version](https://img.shields.io/npm/v/@google-cloud/compute.svg)](https://www.npmjs.org/package/@google-cloud/compute)
[![codecov](https://img.shields.io/codecov/c/github/googleapis/nodejs-compute/main.svg?style=flat)](https://codecov.io/gh/googleapis/nodejs-compute)




Google Compute Engine Client Library for Node.js


A comprehensive list of changes in each version may be found in
[the CHANGELOG](https://github.com/googleapis/nodejs-compute/blob/main/CHANGELOG.md).

* [Google Compute Engine Node.js Client API Reference][client-docs]
* [Google Compute Engine Documentation][product-docs]
* [github.com/googleapis/nodejs-compute](https://github.com/googleapis/nodejs-compute)

Read more about the client libraries for Cloud APIs, including the older
Google APIs Client Libraries, in [Client Libraries Explained][explained].

[explained]: https://cloud.google.com/apis/docs/client-libraries-explained

**Table of contents:**


* [Quickstart](#quickstart)
  * [Before you begin](#before-you-begin)
  * [Installing the client library](#installing-the-client-library)

* [Samples](#samples)
* [Versioning](#versioning)
* [Contributing](#contributing)
* [License](#license)

## Quickstart

### Before you begin

1.  [Select or create a Cloud Platform project][projects].
1.  [Enable billing for your project][billing].
1.  [Enable the Google Compute Engine API][enable_api].
1.  [Set up authentication with a service account][auth] so you can access the
    API from your local workstation.

### Installing the client library

```bash
npm install @google-cloud/compute
```




## Samples

Samples are in the [`samples/`](https://github.com/googleapis/nodejs-compute/tree/main/samples) directory. Each sample's `README.md` has instructions for running its sample.

| Sample                      | Source Code                       | Try it |
| --------------------------- | --------------------------------- | ------ |
| Create Instance | [source code](https://github.com/googleapis/nodejs-compute/blob/main/samples/createInstance.js) | [![Open in Cloud Shell][shell_img]](https://console.cloud.google.com/cloudshell/open?git_repo=https://github.com/googleapis/nodejs-compute&page=editor&open_in_editor=samples/createInstance.js,samples/README.md) |
| Create Instance From Template | [source code](https://github.com/googleapis/nodejs-compute/blob/main/samples/createInstanceFromTemplate.js) | [![Open in Cloud Shell][shell_img]](https://console.cloud.google.com/cloudshell/open?git_repo=https://github.com/googleapis/nodejs-compute&page=editor&open_in_editor=samples/createInstanceFromTemplate.js,samples/README.md) |
| Create Instance From Template With Overrides | [source code](https://github.com/googleapis/nodejs-compute/blob/main/samples/createInstanceFromTemplateWithOverrides.js) | [![Open in Cloud Shell][shell_img]](https://console.cloud.google.com/cloudshell/open?git_repo=https://github.com/googleapis/nodejs-compute&page=editor&open_in_editor=samples/createInstanceFromTemplateWithOverrides.js,samples/README.md) |
| Delete Instance | [source code](https://github.com/googleapis/nodejs-compute/blob/main/samples/deleteInstance.js) | [![Open in Cloud Shell][shell_img]](https://console.cloud.google.com/cloudshell/open?git_repo=https://github.com/googleapis/nodejs-compute&page=editor&open_in_editor=samples/deleteInstance.js,samples/README.md) |
| Disable Usage Export | [source code](https://github.com/googleapis/nodejs-compute/blob/main/samples/disableUsageExport.js) | [![Open in Cloud Shell][shell_img]](https://console.cloud.google.com/cloudshell/open?git_repo=https://github.com/googleapis/nodejs-compute&page=editor&open_in_editor=samples/disableUsageExport.js,samples/README.md) |
| Get Usage Export Bucket | [source code](https://github.com/googleapis/nodejs-compute/blob/main/samples/getUsageExportBucket.js) | [![Open in Cloud Shell][shell_img]](https://console.cloud.google.com/cloudshell/open?git_repo=https://github.com/googleapis/nodejs-compute&page=editor&open_in_editor=samples/getUsageExportBucket.js,samples/README.md) |
| List All Instances | [source code](https://github.com/googleapis/nodejs-compute/blob/main/samples/listAllInstances.js) | [![Open in Cloud Shell][shell_img]](https://console.cloud.google.com/cloudshell/open?git_repo=https://github.com/googleapis/nodejs-compute&page=editor&open_in_editor=samples/listAllInstances.js,samples/README.md) |
| List Images | [source code](https://github.com/googleapis/nodejs-compute/blob/main/samples/listImages.js) | [![Open in Cloud Shell][shell_img]](https://console.cloud.google.com/cloudshell/open?git_repo=https://github.com/googleapis/nodejs-compute&page=editor&open_in_editor=samples/listImages.js,samples/README.md) |
| List Images By Page | [source code](https://github.com/googleapis/nodejs-compute/blob/main/samples/listImagesByPage.js) | [![Open in Cloud Shell][shell_img]](https://console.cloud.google.com/cloudshell/open?git_repo=https://github.com/googleapis/nodejs-compute&page=editor&open_in_editor=samples/listImagesByPage.js,samples/README.md) |
| List Instances | [source code](https://github.com/googleapis/nodejs-compute/blob/main/samples/listInstances.js) | [![Open in Cloud Shell][shell_img]](https://console.cloud.google.com/cloudshell/open?git_repo=https://github.com/googleapis/nodejs-compute&page=editor&open_in_editor=samples/listInstances.js,samples/README.md) |
| Mailjet | [source code](https://github.com/googleapis/nodejs-compute/blob/main/samples/mailjet.js) | [![Open in Cloud Shell][shell_img]](https://console.cloud.google.com/cloudshell/open?git_repo=https://github.com/googleapis/nodejs-compute&page=editor&open_in_editor=samples/mailjet.js,samples/README.md) |
| Reset Instance | [source code](https://github.com/googleapis/nodejs-compute/blob/main/samples/resetInstance.js) | [![Open in Cloud Shell][shell_img]](https://console.cloud.google.com/cloudshell/open?git_repo=https://github.com/googleapis/nodejs-compute&page=editor&open_in_editor=samples/resetInstance.js,samples/README.md) |
| Sendgrid | [source code](https://github.com/googleapis/nodejs-compute/blob/main/samples/sendgrid.js) | [![Open in Cloud Shell][shell_img]](https://console.cloud.google.com/cloudshell/open?git_repo=https://github.com/googleapis/nodejs-compute&page=editor&open_in_editor=samples/sendgrid.js,samples/README.md) |
| Set Usage Export Bucket | [source code](https://github.com/googleapis/nodejs-compute/blob/main/samples/setUsageExportBucket.js) | [![Open in Cloud Shell][shell_img]](https://console.cloud.google.com/cloudshell/open?git_repo=https://github.com/googleapis/nodejs-compute&page=editor&open_in_editor=samples/setUsageExportBucket.js,samples/README.md) |
| Start Instance | [source code](https://github.com/googleapis/nodejs-compute/blob/main/samples/startInstance.js) | [![Open in Cloud Shell][shell_img]](https://console.cloud.google.com/cloudshell/open?git_repo=https://github.com/googleapis/nodejs-compute&page=editor&open_in_editor=samples/startInstance.js,samples/README.md) |
| Start Instance With Enc Key | [source code](https://github.com/googleapis/nodejs-compute/blob/main/samples/startInstanceWithEncKey.js) | [![Open in Cloud Shell][shell_img]](https://console.cloud.google.com/cloudshell/open?git_repo=https://github.com/googleapis/nodejs-compute&page=editor&open_in_editor=samples/startInstanceWithEncKey.js,samples/README.md) |
| Stop Instance | [source code](https://github.com/googleapis/nodejs-compute/blob/main/samples/stopInstance.js) | [![Open in Cloud Shell][shell_img]](https://console.cloud.google.com/cloudshell/open?git_repo=https://github.com/googleapis/nodejs-compute&page=editor&open_in_editor=samples/stopInstance.js,samples/README.md) |
| Wait For Operation | [source code](https://github.com/googleapis/nodejs-compute/blob/main/samples/waitForOperation.js) | [![Open in Cloud Shell][shell_img]](https://console.cloud.google.com/cloudshell/open?git_repo=https://github.com/googleapis/nodejs-compute&page=editor&open_in_editor=samples/waitForOperation.js,samples/README.md) |



The [Google Compute Engine Node.js Client API Reference][client-docs] documentation
also contains samples.

## Supported Node.js Versions

Our client libraries follow the [Node.js release schedule](https://nodejs.org/en/about/releases/).
Libraries are compatible with all current _active_ and _maintenance_ versions of
Node.js.

Client libraries targeting some end-of-life versions of Node.js are available, and
can be installed via npm [dist-tags](https://docs.npmjs.com/cli/dist-tag).
The dist-tags follow the naming convention `legacy-(version)`.

_Legacy Node.js versions are supported as a best effort:_

* Legacy versions will not be tested in continuous integration.
* Some security patches may not be able to be backported.
* Dependencies will not be kept up-to-date, and features will not be backported.

#### Legacy tags available

* `legacy-8`: install client libraries from this dist-tag for versions
  compatible with Node.js 8.

## Versioning

This library follows [Semantic Versioning](http://semver.org/).




<<<<<<< HEAD
=======

This library is considered to be in **alpha**. This means it is still a
work-in-progress and under active development. Any release is subject to
backwards-incompatible changes at any time.

>>>>>>> b7b2bc43



More Information: [Google Cloud Platform Launch Stages][launch_stages]

[launch_stages]: https://cloud.google.com/terms/launch-stages

## Contributing

Contributions welcome! See the [Contributing Guide](https://github.com/googleapis/nodejs-compute/blob/main/CONTRIBUTING.md).

Please note that this `README.md`, the `samples/README.md`,
and a variety of configuration files in this repository (including `.nycrc` and `tsconfig.json`)
are generated from a central template. To edit one of these files, make an edit
to its templates in
[directory](https://github.com/googleapis/synthtool).

## License

Apache Version 2.0

See [LICENSE](https://github.com/googleapis/nodejs-compute/blob/main/LICENSE)

[client-docs]: https://cloud.google.com/nodejs/docs/reference/compute/latest
[product-docs]: https://cloud.google.com/compute
[shell_img]: https://gstatic.com/cloudssh/images/open-btn.png
[projects]: https://console.cloud.google.com/project
[billing]: https://support.google.com/cloud/answer/6293499#enable-billing
[enable_api]: https://console.cloud.google.com/flows/enableapi?apiid=compute.googleapis.com
[auth]: https://cloud.google.com/docs/authentication/getting-started<|MERGE_RESOLUTION|>--- conflicted
+++ resolved
@@ -115,14 +115,11 @@
 
 
 
-<<<<<<< HEAD
-=======
 
 This library is considered to be in **alpha**. This means it is still a
 work-in-progress and under active development. Any release is subject to
 backwards-incompatible changes at any time.
 
->>>>>>> b7b2bc43
 
 
 
