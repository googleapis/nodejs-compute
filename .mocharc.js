// Copyright 2020 Google LLC
//
// Licensed under the Apache License, Version 2.0 (the "License");
// you may not use this file except in compliance with the License.
// You may obtain a copy of the License at
//
//      http://www.apache.org/licenses/LICENSE-2.0
//
// Unless required by applicable law or agreed to in writing, software
// distributed under the License is distributed on an "AS IS" BASIS,
// WITHOUT WARRANTIES OR CONDITIONS OF ANY KIND, either express or implied.
// See the License for the specific language governing permissions and
// limitations under the License.
const config = {
  "enable-source-maps": true,
  "throw-deprecation": true,
<<<<<<< HEAD
  "timeout": 300000,
=======
  "timeout": 10000,
>>>>>>> 88307b4d
  "recursive": true
}
if (process.env.MOCHA_THROW_DEPRECATION === 'false') {
  delete config['throw-deprecation'];
}
if (process.env.MOCHA_REPORTER) {
  config.reporter = process.env.MOCHA_REPORTER;
}
if (process.env.MOCHA_REPORTER_OUTPUT) {
  config['reporter-option'] = `output=${process.env.MOCHA_REPORTER_OUTPUT}`;
}
module.exports = config<|MERGE_RESOLUTION|>--- conflicted
+++ resolved
@@ -14,11 +14,7 @@
 const config = {
   "enable-source-maps": true,
   "throw-deprecation": true,
-<<<<<<< HEAD
-  "timeout": 300000,
-=======
   "timeout": 10000,
->>>>>>> 88307b4d
   "recursive": true
 }
 if (process.env.MOCHA_THROW_DEPRECATION === 'false') {
