{
  "name": "compute",
  "name_pretty": "Google Compute Engine",
  "product_documentation": "https://cloud.google.com/compute",
  "client_documentation": "https://cloud.google.com/nodejs/docs/reference/compute/latest",
  "issue_tracker": "https://issuetracker.google.com/savedsearches/559755",
  "release_level": "alpha",
  "language": "nodejs",
  "repo": "googleapis/nodejs-compute",
  "distribution_name": "@google-cloud/compute",
  "api_id": "compute.googleapis.com",
  "requires_billing": true,
<<<<<<< HEAD
  "library_type": "GAPIC_AUTO"
=======
  "codeowner_team": "@googleapis/api-compute"
>>>>>>> 154ee20f
}<|MERGE_RESOLUTION|>--- conflicted
+++ resolved
@@ -10,9 +10,6 @@
   "distribution_name": "@google-cloud/compute",
   "api_id": "compute.googleapis.com",
   "requires_billing": true,
-<<<<<<< HEAD
-  "library_type": "GAPIC_AUTO"
-=======
+  "library_type": "GAPIC_AUTO",
   "codeowner_team": "@googleapis/api-compute"
->>>>>>> 154ee20f
 }