// Copyright 2021 Google LLC
//
// Licensed under the Apache License, Version 2.0 (the "License");
// you may not use this file except in compliance with the License.
// You may obtain a copy of the License at
//
//      http://www.apache.org/licenses/LICENSE-2.0
//
// Unless required by applicable law or agreed to in writing, software
// distributed under the License is distributed on an "AS IS" BASIS,
// WITHOUT WARRANTIES OR CONDITIONS OF ANY KIND, either express or implied.
// See the License for the specific language governing permissions and
// limitations under the License.

'use strict';

const assert = require('assert');
const uuid = require('uuid');
const compute = require('../');

const Status = compute.protos.google.cloud.compute.v1.Operation.Status;
const DiskType = compute.protos.google.cloud.compute.v1.AttachedDisk.Type;

describe('Compute', () => {
  const region = 'us-central1';
  const zone = 'us-central1-a';
  let client = null;
  let project = null;
  let dirty = false;
  let operationsClient = null;

  before(async () => {
    operationsClient = new compute.ZoneOperationsClient({fallback: 'rest'});
    project = await operationsClient.getProjectId();
  });

  describe('Addresses', () => {
    let ADDRESS_NAME = null;

    before(async () => {
      client = new compute.AddressesClient({fallback: 'rest'});
      ADDRESS_NAME = generateName('address');
    });

    after(async () => {
      if (dirty) {
        await client.delete({
          project,
          region,
          address: ADDRESS_NAME,
        });
      }
    });

    it('addresses create, get', async () => {
      const addressResource = {
        name: ADDRESS_NAME,
        description: 'тест',
      };
<<<<<<< HEAD

      await client.insert({
        project,
        region,
        addressResource,
      });
      dirty = true;

      const [getResponse] = await client.get({
        project,
        region,
        address: addressResource.name,
      });

=======

      await client.insert({
        project,
        region,
        addressResource,
      });
      dirty = true;

      const [getResponse] = await client.get({
        project,
        region,
        address: addressResource.name,
      });

>>>>>>> 88307b4d
      assert.strictEqual(getResponse.name, ADDRESS_NAME);
    });

    it('addresses list, aggregated_list', async () => {
      const [listResponse] = await client.list({
        project,
        region,
      });
      let presented = false;
      for (const item of listResponse.items) {
        if (item.name === ADDRESS_NAME) {
          presented = true;
        }
      }
      assert.strictEqual(
        presented,
        true,
        'address was not found in list response.'
      );

      const [aggregatedResponse] = await client.aggregatedList({
        project,
        region,
      });
      presented = false;
      const arr = aggregatedResponse.items['regions/' + region].addresses;
      arr.forEach(address => {
        if (address.name === ADDRESS_NAME) {
          presented = true;
        }
      });
      assert.strictEqual(
        presented,
        true,
        'address was not found in aggregated list response.'
      );
    });

    it('addresses delete', async () => {
      await client.delete({
        project,
        region,
        address: ADDRESS_NAME,
      });
      dirty = false;
    });
  });

  describe('Instances', () => {
    let INSTANCE_NAME = null;

    before(async () => {
      client = new compute.InstancesClient({fallback: 'rest'});
      INSTANCE_NAME = generateName('instance');
    });

<<<<<<< HEAD
    after(async () => {
=======
    after(async function () {
      this.timeout(10 * 60 * 1000);
>>>>>>> 88307b4d
      if (dirty) {
        await client.delete({
          project,
          zone,
          instance: INSTANCE_NAME,
        });
      }
    });

<<<<<<< HEAD
    it('instance create and fetch', async () => {
=======
    it('instance create and fetch', async function () {
      this.timeout(10 * 60 * 1000);
>>>>>>> 88307b4d
      const instanceResource = {
        name: INSTANCE_NAME,
        machineType: `zones/${zone}/machineTypes/n1-standard-1`,
        disks: [
          {
            boot: true,
            initializeParams: {
              sourceImage:
                'projects/debian-cloud/global/images/family/debian-10',
            },
            autoDelete: true,
            type: DiskType.PERSISTENT,
          },
        ],
        networkInterfaces: [
          {
            name: 'default',
          },
        ],
      };

      const [insertResponse] = await client.insert({
        project,
        zone,
        instanceResource,
      });
      dirty = true;

      await waitZonalOperation(insertResponse);

      const [getResponse] = await client.get({
        project,
        zone,
        instance: INSTANCE_NAME,
      });

      assert.strictEqual(getResponse.name, INSTANCE_NAME);
      assert.strictEqual(
        getResponse.shieldedInstanceConfig.enableSecureBoot,
        false
      );
    });

<<<<<<< HEAD
    it('instances patch', async () => {
=======
    it('instances patch', async function () {
      this.timeout(10 * 60 * 1000);
>>>>>>> 88307b4d
      const [stopResponse] = await client.stop({
        project,
        zone,
        instance: INSTANCE_NAME,
      });

      await waitZonalOperation(stopResponse);

      const [patchResponse] = await client.updateShieldedInstanceConfig({
        project,
        zone,
        shieldedInstanceConfigResource: {
          enableSecureBoot: true,
        },
        instance: INSTANCE_NAME,
      });

      await waitZonalOperation(patchResponse);

      const [fetched] = await client.get({
        project,
        zone,
        instance: INSTANCE_NAME,
      });
      assert.strictEqual(fetched.shieldedInstanceConfig.enableSecureBoot, true);
    });
  });

  describe('InstancesGroup Manager', () => {
    let clientTemplates = null;
    let clientInstanceGroups = null;
    let instanceGroupName = null;
    let instanceTemplateName = null;

    before(async () => {
      clientTemplates = new compute.InstanceTemplatesClient({fallback: 'rest'});
      clientInstanceGroups = new compute.InstanceGroupManagersClient({
        fallback: 'rest',
      });
      instanceGroupName = generateName('instance-group');
      instanceTemplateName = generateName('instance-group');
    });

<<<<<<< HEAD
    after(async () => {
=======
    after(async function () {
      this.timeout(10 * 60 * 1000);
>>>>>>> 88307b4d
      const [deleteIgm] = await clientInstanceGroups.delete({
        project,
        zone,
        instanceGroupManager: instanceGroupName,
      });
      await waitZonalOperation(deleteIgm);

      await clientTemplates.delete({
        project,
        instanceTemplate: instanceTemplateName,
      });
    });

<<<<<<< HEAD
    it('test instance group manager resize to 0', async () => {
=======
    it('test instance group manager resize to 0', async function () {
      this.timeout(10 * 60 * 1000);
>>>>>>> 88307b4d
      const instanceTemplate = {
        name: instanceTemplateName,
        properties: {
          disks: [
            {
              boot: true,
              initializeParams: {
                sourceImage:
                  'projects/debian-cloud/global/images/family/debian-10',
              },
              autoDelete: true,
              type: DiskType.PERSISTENT,
            },
          ],
          networkInterfaces: [
            {
              name: 'default',
            },
          ],
          machineType: 'n1-standard-1',
        },
      };
      const [insertOp] = await clientTemplates.insert({
        instanceTemplateResource: instanceTemplate,
        project: project,
      });
      await waitGlobalOperation(insertOp);
      const instanceGroupManager = {
        baseInstanceName: 'tsgapic',
        instanceTemplate: insertOp.targetLink,
        name: instanceGroupName,
        targetSize: 1,
      };
      const [insertGroup] = await clientInstanceGroups.insert({
        project,
        zone,
        instanceGroupManagerResource: instanceGroupManager,
      });
      await waitZonalOperation(insertGroup);

      const [resize] = await clientInstanceGroups.resize({
        project,
        zone,
        instanceGroupManager: instanceGroupName,
        size: 0,
      });
      await waitZonalOperation(resize);

      const [fetch] = await clientInstanceGroups.get({
        project,
        zone,
        instanceGroupManager: instanceGroupName,
      });
      assert.strictEqual(fetch.targetSize, 0);
    });
  });

  async function waitZonalOperation(operation) {
    for (;;) {
      const [getResp] = await operationsClient.get({
        project,
        zone,
        operation: operation.name,
      });
      if (getResp.status === Status.DONE) {
        break;
      } else {
        await new Promise(resolve => setTimeout(resolve, 4000));
      }
    }
  }

  async function waitGlobalOperation(operation) {
    const globalClient = new compute.GlobalOperationsClient({fallback: 'rest'});
    for (;;) {
      const [getResp] = await globalClient.get({
        project,
        operation: operation.name,
      });
      if (getResp.status === Status.DONE) {
        break;
      } else {
        await new Promise(resolve => setTimeout(resolve, 4000));
      }
    }
  }

  function generateName(customPrefix) {
    const TESTS_PREFIX = 'tsgapic';
    const resourceId = uuid.v4().split('-')[0];
    return `${TESTS_PREFIX}-${customPrefix}-${resourceId}`;
  }
});<|MERGE_RESOLUTION|>--- conflicted
+++ resolved
@@ -57,7 +57,6 @@
         name: ADDRESS_NAME,
         description: 'тест',
       };
-<<<<<<< HEAD
 
       await client.insert({
         project,
@@ -72,22 +71,6 @@
         address: addressResource.name,
       });
 
-=======
-
-      await client.insert({
-        project,
-        region,
-        addressResource,
-      });
-      dirty = true;
-
-      const [getResponse] = await client.get({
-        project,
-        region,
-        address: addressResource.name,
-      });
-
->>>>>>> 88307b4d
       assert.strictEqual(getResponse.name, ADDRESS_NAME);
     });
 
@@ -144,12 +127,8 @@
       INSTANCE_NAME = generateName('instance');
     });
 
-<<<<<<< HEAD
-    after(async () => {
-=======
     after(async function () {
       this.timeout(10 * 60 * 1000);
->>>>>>> 88307b4d
       if (dirty) {
         await client.delete({
           project,
@@ -159,12 +138,8 @@
       }
     });
 
-<<<<<<< HEAD
-    it('instance create and fetch', async () => {
-=======
     it('instance create and fetch', async function () {
       this.timeout(10 * 60 * 1000);
->>>>>>> 88307b4d
       const instanceResource = {
         name: INSTANCE_NAME,
         machineType: `zones/${zone}/machineTypes/n1-standard-1`,
@@ -208,12 +183,8 @@
       );
     });
 
-<<<<<<< HEAD
-    it('instances patch', async () => {
-=======
     it('instances patch', async function () {
       this.timeout(10 * 60 * 1000);
->>>>>>> 88307b4d
       const [stopResponse] = await client.stop({
         project,
         zone,
@@ -257,12 +228,8 @@
       instanceTemplateName = generateName('instance-group');
     });
 
-<<<<<<< HEAD
-    after(async () => {
-=======
     after(async function () {
       this.timeout(10 * 60 * 1000);
->>>>>>> 88307b4d
       const [deleteIgm] = await clientInstanceGroups.delete({
         project,
         zone,
@@ -276,12 +243,8 @@
       });
     });
 
-<<<<<<< HEAD
-    it('test instance group manager resize to 0', async () => {
-=======
     it('test instance group manager resize to 0', async function () {
       this.timeout(10 * 60 * 1000);
->>>>>>> 88307b4d
       const instanceTemplate = {
         name: instanceTemplateName,
         properties: {
