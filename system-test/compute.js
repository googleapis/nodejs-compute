// Copyright 2015 Google LLC
//
// Licensed under the Apache License, Version 2.0 (the "License");
// you may not use this file except in compliance with the License.
// You may obtain a copy of the License at
//
//      http://www.apache.org/licenses/LICENSE-2.0
//
// Unless required by applicable law or agreed to in writing, software
// distributed under the License is distributed on an "AS IS" BASIS,
// WITHOUT WARRANTIES OR CONDITIONS OF ANY KIND, either express or implied.
// See the License for the specific language governing permissions and
// limitations under the License.

'use strict';

const assert = require('assert');
const concat = require('concat-stream');
const uuid = require('uuid');
const {promisify} = require('util');

const Compute = require('../');
const {execSync} = require('child_process');

describe('Compute', () => {
  // Since the Compute Engine API is rather large and involves long-running
  // tasks for nearly every request, our system tests follow a pattern designed
  // to create a minimal amount of resources.
  //
  // Each `describe` block tests one object type. Before the tests run, the
  // object is created.
  //
  // The created object is then used and expected to exist for the rest of the
  // tests in that `describe` block.
  //
  // After all describe blocks have run, all of the created objects are
  // deleted. This will also pick up any previously-created objects that were
  // unable to be removed if a prior test run had unexpectedly quit.

  const TESTS_PREFIX = 'gcloud';
  const TEST_ID = uuid.v4().split('-')[0];
  const FULL_PREFIX = `${TESTS_PREFIX}-${TEST_ID}`;
  const REGION_NAME = 'us-central1';
  const ZONE_NAME = 'us-central1-a';

  const compute = new Compute();
  const region = compute.region(REGION_NAME);
  const zone = compute.zone(ZONE_NAME);

  const computeRequest = promisify(compute.request).bind(compute);
  const zoneRequest = promisify(zone.request).bind(zone);

  before(() => deleteAllTestObjects({expiredOnly: true}));
  after(() => deleteAllTestObjects({expiredOnly: false}));

  describe('addresses', () => {
    const ADDRESS_NAME = generateName('address');
    const address = region.address(ADDRESS_NAME);

    before(() => create(address));

    it('should have created the address', async () => {
      const [metadata] = await address.getMetadata();
      assert.strictEqual(metadata.name, ADDRESS_NAME);
    });

    it('should get a list of addresses', async () => {
      const [addresses] = await compute.getAddresses();
      assert(addresses.length > 0);
    });

    it('should get a list of addresses in stream mode', done => {
      let resultsMatched = 0;
      compute
        .getAddressesStream()
        .on('error', done)
        .on('data', () => {
          resultsMatched++;
        })
        .on('end', () => {
          assert(resultsMatched > 0);
          done();
        });
    });

    it('should access an address through a Region', async () => {
      return region.address(ADDRESS_NAME).getMetadata();
    });
  });

  describe('autoscalers', () => {
    const AUTOSCALER_NAME = generateName('autoscaler');
    const autoscaler = zone.autoscaler(AUTOSCALER_NAME);

    const NETWORK_NAME = generateName('network');
    const network = compute.network(NETWORK_NAME);

    const INSTANCE_TEMPLATE_NAME = generateName('instance-template');
    const INSTANCE_GROUP_MANAGER_NAME = generateName('instance-group-manager');

    before(async () => {
      await create(network, {range: '10.240.0.0/16'});
      await createInstanceTemplate(
        INSTANCE_TEMPLATE_NAME,
        network.formattedName
      );
      await createInstanceGroupManager(
        INSTANCE_GROUP_MANAGER_NAME,
        [
          'https://www.googleapis.com/compute/v1/projects',
          compute.projectId,
          'global/instanceTemplates',
          INSTANCE_TEMPLATE_NAME,
        ].join('/')
      );
      await create(autoscaler, {
        coolDown: 30,
        cpu: 80,
        loadBalance: 40,
        maxReplicas: 5,
        minReplicas: 1,
        target: INSTANCE_GROUP_MANAGER_NAME,
      });
    });

    it('should have created the autoscaler', async () => {
      const [metadata] = await autoscaler.getMetadata();
      assert.strictEqual(metadata.name, AUTOSCALER_NAME);

      assert.deepStrictEqual(metadata.autoscalingPolicy, {
        coolDownPeriodSec: 30,
        cpuUtilization: {
          utilizationTarget: 0.8,
        },
        loadBalancingUtilization: {
          utilizationTarget: 0.4,
        },
        maxNumReplicas: 5,
        minNumReplicas: 1,
        mode: 'ON',
      });
    });

    it('should get a list of autoscalers', async () => {
      const [autoscalers] = await compute.getAutoscalers();
      assert(autoscalers.length > 0);
    });

    it('should get a list of autoscalers in stream mode', done => {
      let resultsMatched = 0;
      compute
        .getAutoscalersStream()
        .on('error', done)
        .on('data', () => {
          resultsMatched++;
        })
        .on('end', () => {
          assert(resultsMatched > 0);
          done();
        });
    });

    it('should set & get metadata', async () => {
      const description = 'description';
      await awaitResult(
        autoscaler.setMetadata({
          description: description,
        })
      );
      const [metadata] = await autoscaler.getMetadata();
      assert.strictEqual(metadata.description, description);
    });
  });

  describe('disks', () => {
    const DISK_NAME = generateName('disk');
    const disk = zone.disk(DISK_NAME);

    before(() => create(disk, {os: 'ubuntu'}));

    it('should have created the disk', async () => {
      const [metadata] = await disk.getMetadata();
      assert.strictEqual(metadata.name, DISK_NAME);
    });

    it('should get a list of disks', async () => {
      const [disks] = await compute.getDisks();
      assert(disks.length > 0);
    });

    it('should get a list of disks in stream mode', done => {
      let resultsMatched = 0;
      compute
        .getDisksStream()
        .on('error', done)
        .on('data', () => {
          resultsMatched++;
        })
        .on('end', () => {
          assert(resultsMatched > 0);
          done();
        });
    });

    it('should access a disk through a Zone', async () => {
      return zone.disk(DISK_NAME).getMetadata();
    });

    it('should take and delete a snapshot', async () => {
      const [snapshot, operation] = await disk
        .snapshot(generateName('snapshot'))
        .create();
      await operation.promise();
      await snapshot.getMetadata();
      await snapshot.delete();
    });

    it('should run operation as a promise', async () => {
      const snapshot = disk.snapshot(generateName('snapshot'));
      const [, operation] = await snapshot.create();
      return operation.promise();
    });
  });

  describe('firewalls', () => {
    const FIREWALL_NAME = generateName('firewall');
    const firewall = compute.firewall(FIREWALL_NAME);

    const CONFIG = {
      protocols: {
        tcp: [3000],
        icmp: true, // This should open all ports on this protocol
        udp: [], // This should not open ports on this protocol at all
      },

      ranges: ['0.0.0.0/0'],
    };

    const expectedMetadata = {
      allowed: [
        {
          IPProtocol: 'tcp',
          ports: ['3000'],
        },
        {
          IPProtocol: 'icmp',
        },
      ],

      sourceRanges: CONFIG.ranges,
    };

    before(() => create(firewall, CONFIG));

    it('should have opened the correct connections', async () => {
      const [metadata] = await firewall.getMetadata();
      assert.deepStrictEqual(metadata.allowed, expectedMetadata.allowed);
      assert.deepStrictEqual(
        metadata.sourceRanges,
        expectedMetadata.sourceRanges
      );
    });

    it('should get a list of firewalls', async () => {
      const [firewalls] = await compute.getFirewalls();
      assert(firewalls.length > 0);
    });

    it('should get a list of firewalls in stream mode', done => {
      let resultsMatched = 0;
      compute
        .getFirewallsStream()
        .on('error', done)
        .on('data', () => {
          resultsMatched++;
        })
        .on('end', () => {
          assert(resultsMatched > 0);
          done();
        });
    });
  });

  describe('health checks', () => {
    const HEALTH_CHECK_NAME = generateName('health-check');
    const healthCheck = compute.healthCheck(HEALTH_CHECK_NAME);

    const OPTIONS = {
      description: 'A health check.',
      interval: 50,
      timeout: 25,
    };

    before(() => create(healthCheck, OPTIONS));

    it('should have created the correct health check', async () => {
      const [metadata] = await healthCheck.getMetadata();
      assert.strictEqual(metadata.description, OPTIONS.description);
      assert.strictEqual(metadata.checkIntervalSec, OPTIONS.interval);
      assert.strictEqual(metadata.timeoutSec, OPTIONS.timeout);
    });

    it('should set metadata', async () => {
      const description = 'The best description. Possibly ever.';
      await awaitResult(healthCheck.setMetadata({description}));
      const [metadata] = await healthCheck.getMetadata();
      assert.strictEqual(metadata.description, description);
    });

    it('should get a list of health checks', async () => {
      const [healthChecks] = await compute.getHealthChecks();
      assert(healthChecks.length > 0);
    });

    it('should get a list of health checks in stream mode', done => {
      let resultsMatched = 0;
      compute
        .getHealthChecksStream()
        .on('error', done)
        .on('data', () => {
          resultsMatched++;
        })
        .on('end', () => {
          assert(resultsMatched > 0);
          done();
        });
    });
  });

  describe('health checks (https)', () => {
    const HEALTH_CHECK_NAME = generateName('health-check');
    const healthCheck = compute.healthCheck(HEALTH_CHECK_NAME, {
      https: true,
    });

    const OPTIONS = {
      description: 'A health check.',
      interval: 50,
      timeout: 25,
    };

    before(() => create(healthCheck, OPTIONS));

    it('should have created the correct health check', async () => {
      const [metadata] = await healthCheck.getMetadata();
      assert.strictEqual(metadata.description, OPTIONS.description);
      assert.strictEqual(metadata.checkIntervalSec, OPTIONS.interval);
      assert.strictEqual(metadata.timeoutSec, OPTIONS.timeout);
    });

    it('should set metadata', async () => {
      const description = 'The best description. Possibly ever.';
      await awaitResult(healthCheck.setMetadata({description}));
      const [metadata] = await healthCheck.getMetadata();
      assert.strictEqual(metadata.description, description);
    });

    it('should get a list of health checks', async () => {
      const [healthChecks] = await compute.getHealthChecks({https: true});
      assert(healthChecks.length > 0);
    });

    it('should get a list of health checks in stream mode', done => {
      let resultsMatched = 0;
      compute
        .getHealthChecksStream({https: true})
        .on('error', done)
        .on('data', () => resultsMatched++)
        .on('end', () => {
          assert(resultsMatched > 0);
          done();
        });
    });
  });

  describe('images', () => {
    const DISK = zone.disk(generateName('disk'));
    const IMAGE = compute.image(generateName('image'));

    before(() => create(DISK, {os: 'ubuntu'}));
    before(() => create(IMAGE, DISK));

    it('should create an image', async () => {
      const [exists] = await IMAGE.exists();
      assert.strictEqual(exists, true);
    });

    it('should list images', async () => {
      const [images] = await compute.getImages();
      assert(images.length > 0);
    });

    it('should list images in stream mode', done => {
      let resultsMatched = 0;
      compute
        .getImagesStream()
        .on('error', done)
        .on('data', () => resultsMatched++)
        .on('end', () => {
          assert(resultsMatched > 0);
          done();
        });
    });
  });

  describe('instance groups', () => {
    const INSTANCE_GROUP_NAME = generateName('instance-group');
    const instanceGroup = zone.instanceGroup(INSTANCE_GROUP_NAME);

    const OPTIONS = {
      description: 'new instance group',
      ports: {
        http: 80,
      },
    };

    before(() => create(instanceGroup, OPTIONS));

    it('should have created an instance group', async () => {
      const [metadata] = await instanceGroup.getMetadata();
      assert.strictEqual(metadata.name, INSTANCE_GROUP_NAME);
      assert.strictEqual(metadata.description, OPTIONS.description);
      assert.deepStrictEqual(metadata.namedPorts, [
        {
          name: 'http',
          port: 80,
        },
      ]);
    });

    it('should list project instance groups', async () => {
      const [instanceGroups] = await compute.getInstanceGroups();
      assert(instanceGroups.length > 0);
    });

    it('should list project instance groups in stream mode', done => {
      let resultsMatched = 0;
      compute
        .getInstanceGroupsStream()
        .on('error', done)
        .on('data', () => resultsMatched++)
        .on('end', () => {
          assert(resultsMatched > 0);
          done();
        });
    });

    it('should list zonal instance groups', async () => {
      const [instanceGroups] = await zone.getInstanceGroups();
      assert(instanceGroups.length > 0);
    });

    it('should list zonal instance groups in stream mode', done => {
      let resultsMatched = 0;
      zone
        .getInstanceGroupsStream()
        .on('error', done)
        .on('data', () => resultsMatched++)
        .on('end', () => {
          assert(resultsMatched > 0);
          done();
        });
    });

    it('should set named ports', async () => {
      const ports = OPTIONS.ports;
      await awaitResult(instanceGroup.setPorts(ports));
      const [metadata] = await instanceGroup.getMetadata();
      assert.deepStrictEqual(metadata.namedPorts, [
        {
          name: 'http',
          port: 80,
        },
      ]);
    });

    describe('adding and removing VMs', () => {
      const vm = zone.vm(generateName('vm'));

      before(() => create(vm, {os: 'ubuntu'}));

      it('should add a VM to the instance group', async () => {
        return awaitResult(instanceGroup.add(vm));
      });

      it('should list the VMs', async () => {
        const [vms] = await instanceGroup.getVMs();
        const vmNamesInGroup = vms.map(x => x.name);
        assert(vmNamesInGroup.indexOf(vm.name) > -1);
      });

      it('should list the VMs in stream mode', done => {
        instanceGroup
          .getVMsStream()
          .on('error', done)
          .pipe(
            concat(vms => {
              const vmNamesInGroup = vms.map(x => x.name);
              assert(vmNamesInGroup.indexOf(vm.name) > -1);
              done();
            })
          );
      });

      it('should remove a VM from the instance group', async () => {
        return awaitResult(instanceGroup.remove(vm));
      });
    });
  });

  describe('machine types', () => {
    it('should get a list of machine types', async () => {
      const [machineTypes] = await compute.getMachineTypes();
      assert(machineTypes.length > 0);
    });

    it('should get a list of machine types in stream mode', done => {
      let resultsMatched = 0;
      compute
        .getMachineTypesStream()
        .on('error', done)
        .on('data', () => resultsMatched++)
        .on('end', () => {
          assert(resultsMatched > 0);
          done();
        });
    });

    it('should get the metadata', done => {
      compute
        .getMachineTypesStream()
        .on('error', done)
        .once('data', machineType => {
          machineType.getMetadata((err, metadata) => {
            assert.strictEqual(metadata.kind, 'compute#machineType');
            done();
          });
        });
    });
  });

  describe('machine types (zonal)', () => {
    it('should get a list of machine types', async () => {
      const [machineTypes] = await zone.getMachineTypes();
      assert(machineTypes.length > 0);
    });

    it('should get a list of machine types in stream mode', done => {
      let resultsMatched = 0;
      zone
        .getMachineTypesStream()
        .on('error', done)
        .on('data', () => resultsMatched++)
        .on('end', () => {
          assert(resultsMatched > 0);
          done();
        });
    });

    it('should get the metadata', done => {
      zone
        .getMachineTypesStream()
        .on('error', done)
        .once('data', machineType => {
          machineType.getMetadata((err, metadata) => {
            assert.strictEqual(metadata.kind, 'compute#machineType');
            done();
          });
        });
    });
  });

  describe('networks', () => {
    const NETWORK_NAME = generateName('network');
    const network = compute.network(NETWORK_NAME);

    const CONFIG = {
      range: '10.240.0.0/16',
    };

    before(() => create(network, CONFIG));

    it('should have opened the correct range', async () => {
      const [metadata] = await network.getMetadata();
      assert.strictEqual(metadata.IPv4Range, CONFIG.range);
    });

    it('should get a list of networks', async () => {
      const [networks] = await compute.getNetworks();
      assert(networks.length > 0);
    });

    it('should get a list of networks in stream mode', done => {
      let resultsMatched = 0;
      compute
        .getNetworksStream()
        .on('error', done)
        .on('data', () => resultsMatched++)
        .on('end', () => {
          assert(resultsMatched > 0);
          done();
        });
    });
  });

  describe('operations', () => {
    it('should get a list of operations', async () => {
      const [operations] = await compute.getOperations();
      assert(operations.length > 0);
    });

    it('should get a list of operations in stream mode', done => {
      let resultsMatched = 0;
      compute
        .getOperationsStream()
        .on('error', done)
        .on('data', () => resultsMatched++)
        .on('end', () => {
          assert(resultsMatched > 0);
          done();
        });
    });
  });

  describe('project', () => {
    let project;
    beforeEach(() => {
      project = compute.project();
    });

    it('should get the project', async () => {
      const [p] = await project.get();
      assert.ok(p.metadata);
    });

    it('should get metadata about the project', async () => {
      const [metadata] = await project.getMetadata();
      assert.ok(metadata);
    });
  });

  describe('regions', () => {
    it('should get a list of regions', async () => {
      const [regions] = await compute.getRegions();
      assert(regions.length > 0);
    });

    it('should get a list of regions in stream mode', done => {
      let resultsMatched = 0;
      compute
        .getRegionsStream()
        .on('error', done)
        .on('data', () => resultsMatched++)
        .on('end', () => {
          assert(resultsMatched > 0);
          done();
        });
    });

    it('should get a list of addresses', async () => {
      const [addresses] = await region.getOperations();
      assert(addresses.length > 0);
    });

    it('should get a list of addresses in stream mode', done => {
      let resultsMatched = 0;
      region
        .getOperationsStream()
        .on('error', done)
        .on('data', () => resultsMatched++)
        .on('end', () => {
          assert(resultsMatched > 0);
          done();
        });
    });

    it('should get a list of operations', async () => {
      const [operations] = await region.getOperations();
      assert(operations.length > 0);
    });

    it('should get a list of operations in stream mode', done => {
      let resultsMatched = 0;
      region
        .getOperationsStream()
        .on('error', done)
        .on('data', () => resultsMatched++)
        .on('end', () => {
          assert(resultsMatched > 0);
          done();
        });
    });
  });

<<<<<<< HEAD
  describe.only('rules', () => {
=======
  describe.skip('rules', () => {
>>>>>>> 32343364
    const RULE_NAME = generateName('rule');
    const NETWORK_NAME = generateName('network');
    const SUBNETWORK_NAME = generateName('subnetwork');
    const BACKEND_SERVICE_NAME = generateName('backend-service');
<<<<<<< HEAD
    let RULE;
    let SUBNETWORK;
=======
>>>>>>> 32343364

    before(async () => {
      const projectId = await compute.authClient.getProjectId();
      const resourceUrlPrefix = `https://www.googleapis.com/compute/v1/projects/${projectId}`;
      const [network, networkOperation] = await compute.createNetwork(
        NETWORK_NAME,
        {
          autoCreateSubnetworks: false,
        }
      );
      await networkOperation.promise();

      const [subnetwork, subnetworkOperation] = await network.createSubnetwork(
        SUBNETWORK_NAME,
        {
          region: 'us-central1',
          range: '10.0.1.0/24',
        }
      );
      SUBNETWORK = subnetwork;
      await subnetworkOperation.promise();

      const region = compute.region('us-central1');

      const resp = await computeRequest({
        method: 'POST',
        uri: '/regions/us-central1/backendServices',
        json: {
          name: BACKEND_SERVICE_NAME,
          loadBalancingScheme: 'INTERNAL',
        },
      });
      await region.operation(resp.name).promise();

      const [rule, ruleOperation] = await region.createRule(RULE_NAME, {
        loadBalancingScheme: 'INTERNAL',
        backendService: `${resourceUrlPrefix}/regions/us-central1/backendServices/${BACKEND_SERVICE_NAME}`,
        subnetwork: `${resourceUrlPrefix}/regions/us-central1/subnetworks/${SUBNETWORK_NAME}`,
        network: `${resourceUrlPrefix}/global/networks/${NETWORK_NAME}`,
        ports: ['80', '81', '82'],
      });
      RULE = rule;
      await ruleOperation.promise();
    });

    after(async () => {
      const [firewalls] = await compute.getFirewalls();
      const firewallsToDelete = firewalls.filter(x =>
        x.name.startsWith(TESTS_PREFIX)
      );
      for (const firewall of firewallsToDelete) {
        await firewall.delete();
      }
      const [ruleOperation] = await RULE.delete();
      await ruleOperation.promise();
      await computeRequest({
        method: 'DELETE',
        uri: 'regions/us-central1/backendServices/' + BACKEND_SERVICE_NAME,
      });

      const [subnetworkOperation] = await SUBNETWORK.delete();
      await subnetworkOperation.promise();
    });

    it('should have created the right rule', async () => {
      const [metadata] = await RULE.getMetadata();
      assert.strictEqual(metadata.name, RULE_NAME);
      assert.strictEqual(metadata.IPProtocol, 'TCP');
      assert.deepStrictEqual(metadata.ports, ['80', '81', '82']);
      assert.strictEqual(metadata.loadBalancingScheme, 'INTERNAL');
    });
  });

  describe('rules (regional)', () => {
    const RULE_NAME = generateName('rule');
    const rule = region.rule(RULE_NAME);
    const TARGET_INSTANCE_NAME = generateName('target-instance');
    const VM_NAME = generateName('vm');
    const vm = zone.vm(VM_NAME);

    before(async () => {
      await create(vm, {
        os: 'ubuntu',
        http: true,
      });
      await createTargetInstance(TARGET_INSTANCE_NAME, VM_NAME);
      await create(rule, {
        target: [
          'zones/' + zone.name + '/targetInstances/' + TARGET_INSTANCE_NAME,
        ].join(''),
        range: '8000-9000',
      });
    });

    it('should get a list of rules', async () => {
      const [rules] = await region.getRules();
      assert(rules.length > 0);
    });

    it('should have created the right rule', async () => {
      let target = [
        'https://www.googleapis.com/compute/v1/projects/' + compute.projectId,
        '/zones/' + zone.name + '/targetInstances/' + TARGET_INSTANCE_NAME,
      ].join('');

      const [metadata] = await rule.getMetadata();
      assert.strictEqual(metadata.name, RULE_NAME);
      assert.strictEqual(metadata.IPProtocol, 'TCP');
      assert.strictEqual(metadata.portRange, '8000-9000');

      // The projectId may have been replaced depending on how the system
      // tests are being run, so let's not care about that.
      target = target.replace(/projects\/[^/]*\//, '');
      metadata.target = metadata.target.replace(/projects\/[^/]*\//, '');
      assert.strictEqual(metadata.target, target);
    });
  });

  describe('services', () => {
    const service = compute.service(generateName('service'));

    const INSTANCE_GROUP_NAME = generateName('instance-group');
    const HEALTH_CHECK_NAME = generateName('health-check');

    before(
      async () =>
        await createService(
          service.name,
          INSTANCE_GROUP_NAME,
          HEALTH_CHECK_NAME
        )
    );

    it('should get a list of services', async () => {
      const [services] = await compute.getServices();
      assert(services.length > 0);
    });

    it('should get a list of services in stream mode', done => {
      let resultsMatched = 0;
      compute
        .getServicesStream()
        .on('error', done)
        .on('data', () => resultsMatched++)
        .on('end', () => {
          assert(resultsMatched > 0);
          done();
        });
    });

    it('should get the results of a health check', async () => {
      const [status] = await service.getHealth({
        name: INSTANCE_GROUP_NAME,
        zone: zone,
      });
      assert.strictEqual(Array.isArray(status), true);
    });

    it('should set metadata', async () => {
      const description = 'The best description. Possibly ever.';
      await awaitResult(service.setMetadata({description}));
      const [metadata] = await service.getMetadata();
      assert.strictEqual(metadata.description, description);
    });
  });

  describe('snapshots', () => {
    it('should get a list of snapshots', async () => {
      const [snapshots] = await compute.getSnapshots();
      assert(snapshots.length > 0);
    });

    it('should get a list of snapshots in stream mode', done => {
      let resultsMatched = 0;
      compute
        .getSnapshotsStream()
        .on('error', done)
        .on('data', () => resultsMatched++)
        .on('end', () => {
          assert(resultsMatched > 0);
          done();
        });
    });
  });

  describe('subnetworks', () => {
    const NETWORK_NAME = generateName('network');
    const network = compute.network(NETWORK_NAME);
    const SUBNETWORK_NAME = generateName('subnetwork');
    const subnetwork = region.subnetwork(SUBNETWORK_NAME);
    const NETWORK_CONFIG = {
      autoCreateSubnetworks: false,
    };
    const SUBNETWORK_CONFIG = {
      network: 'global/networks/' + NETWORK_NAME,
      range: '10.0.1.0/24',
    };

    before(async () => {
      await create(network, NETWORK_CONFIG);
      await create(subnetwork, SUBNETWORK_CONFIG);
    });

    it('should have created the subnetwork', async () => {
      const [metadata] = await subnetwork.getMetadata();
      assert.strictEqual(metadata.name, SUBNETWORK_NAME);
    });

    it('should get a list of subnetworks', async () => {
      const [subnetworks] = await compute.getSubnetworks();
      assert(subnetworks.length > 0);
    });

    it('should get a list of subnetworks in stream mode', done => {
      let resultsMatched = 0;
      compute
        .getSubnetworksStream()
        .on('error', done)
        .on('data', () => resultsMatched++)
        .on('end', () => {
          assert(resultsMatched > 0);
          done();
        });
    });

    it('should get a list of regional subnetworks', async () => {
      const [subnetworks] = await region.getSubnetworks();
      assert(subnetworks.length > 0);
    });

    it('should get a list of regional subnetworks in stream', done => {
      let resultsMatched = 0;
      region
        .getSubnetworksStream()
        .on('error', done)
        .on('data', () => resultsMatched++)
        .on('end', () => {
          assert(resultsMatched > 0);
          done();
        });
    });

    it('should access a subnetwork through a Region', async () => {
      return region.subnetwork(SUBNETWORK_NAME).getMetadata();
    });
  });

  describe('vms', () => {
    const VM_NAME = generateName('vm');
    const vm = zone.vm(VM_NAME);

    before(async () => {
      await create(vm, {os: 'ubuntu', http: true});
    });

    it('should have enabled HTTP connections', async () => {
      const [tags] = await vm.getTags();
      assert.deepStrictEqual(tags, ['http-server']);
    });

    it('should get a list of vms', async () => {
      const [vms] = await compute.getVMs();
      assert(vms.length > 0);
    });

    it('should get a list of vms in stream mode', done => {
      let resultsMatched = 0;
      compute
        .getVMsStream()
        .on('error', done)
        .on('data', () => resultsMatched++)
        .on('end', () => {
          assert(resultsMatched > 0);
          done();
        });
    });

    it('should access a VM through a Zone', async () => {
      await zone.vm(VM_NAME).getMetadata();
    });

    it('should attach and detach a disk', async () => {
      const disk = zone.disk(generateName('disk'));
      await awaitResult(disk.create({os: 'ubuntu'}));
      await awaitResult(vm.attachDisk(disk));
      await awaitResult(vm.detachDisk(disk));
    });

    it('should get serial port output', async () => {
      return vm.getSerialPortOutput();
    });

    it('should set labels', async () => {
      let [labels, fingerprint] = await vm.getLabels();
      await awaitResult(vm.setLabels({foo: 'bar'}, fingerprint));
      [labels, fingerprint] = await vm.getLabels();
      assert.strictEqual(labels.foo, 'bar');
    });

    it('should set tags', async () => {
      const newTagName = 'new-tag';
      const [tags, fingerprint] = await vm.getTags();
      tags.push(newTagName);
      await awaitResult(vm.setTags(tags, fingerprint));
      const [t2] = await vm.getTags();
      assert(t2.indexOf(newTagName) > -1);
    });

    it('should reset', async () => {
      return awaitResult(vm.reset());
    });

    it('should resize the machine', async () => {
      const machineType = 'n1-standard-2';
      await vm.resize(machineType);
      const [metadata] = await vm.getMetadata();
      const expectedMachineType = [
        'https://www.googleapis.com/compute/v1',
        'zones',
        zone.id,
        'machineTypes',
        machineType,
      ].join('/');

      // The projectId may have been replaced depending on how the system
      // tests are being run, so let's not care about that.
      metadata.machineType = metadata.machineType.replace(
        /projects\/[^/]*\//,
        ''
      );
      assert.strictEqual(metadata.machineType, expectedMachineType);
    });

    it('should set metadata', async () => {
      const key = 'newKey';
      const value = 'newValue';
      await awaitResult(vm.setMetadata({[key]: value}));
      await vm.getMetadata();
      assert.deepStrictEqual(vm.metadata.metadata.items, [{key, value}]);
    });

    it('should update the VM', async () => {
      await awaitResult(vm.update({deletionProtection: false}));
      const [metadata] = await vm.getMetadata();
      assert.strictEqual(metadata.deletionProtection, false);
    });

    it('should allow updating old metadata', async () => {
      const key = 'newKey';
      const value = 'newValue';
      const overriddenValue = `${value}${value}`;
      await awaitResult(vm.setMetadata({[key]: value}));
      await awaitResult(vm.setMetadata({[key]: overriddenValue}));
      await vm.getMetadata();
      assert.deepStrictEqual(vm.metadata.metadata.items, [
        {key, value: overriddenValue},
      ]);
    });

    it('should allow removing old metadata', async () => {
      const key = 'newKey';
      const value = 'newValue';
      await awaitResult(vm.setMetadata({[key]: value}));
      await awaitResult(vm.setMetadata({[key]: null}));
      await vm.getMetadata();
      assert.strictEqual(vm.metadata.metadata.items, undefined);
    });

    it('should start', async () => {
      return awaitResult(vm.start());
    });

    it('should stop and trigger STOPPING `waitFor` event', async () => {
      await Promise.all([
        vm.waitFor('STOPPING', {timeout: 600}),
        awaitResult(vm.stop()),
      ]);
    });
  });

  describe('zones', () => {
    it('should get a list of zones', async () => {
      const [zones] = await compute.getZones();
      assert(zones.length > 0);
    });

    it('should get a list of zones in stream mode', done => {
      let resultsMatched = 0;
      compute
        .getZonesStream()
        .on('error', done)
        .on('data', () => resultsMatched++)
        .on('end', () => {
          assert(resultsMatched > 0);
          done();
        });
    });

    it('should get a list of disks', async () => {
      const [disks] = await zone.getDisks();
      assert(disks.length > 0);
    });

    it('should get a list of disks in stream mode', done => {
      let resultsMatched = 0;
      zone
        .getDisksStream()
        .on('error', done)
        .on('data', () => resultsMatched++)
        .on('end', () => {
          assert(resultsMatched > 0);
          done();
        });
    });

    it('should get a list of operations', async () => {
      const [operations] = await zone.getOperations();
      assert(operations.length > 0);
    });

    it('should get a list of operations in stream mode', done => {
      let resultsMatched = 0;
      zone
        .getOperationsStream()
        .on('error', done)
        .on('data', () => resultsMatched++)
        .on('end', () => {
          assert(resultsMatched > 0);
          done();
        });
    });
  });

  function generateName(customPrefix) {
    const resourceId = uuid.v4().split('-')[0];
    return `${TESTS_PREFIX}-${TEST_ID}-${customPrefix}-${resourceId}`;
  }

  async function deleteAllTestObjects(opts) {
    opts.name = opts.expiredOnly ? TESTS_PREFIX : FULL_PREFIX;
    try {
      await deleteRegionalRules(opts);
      await callAndDeleteGcloudTestObject('Rules', opts);
      await deleteTargetProxies(opts);
      await deleteUrlMaps(opts);
      await callAndDeleteGcloudTestObject('Services', opts);
      await deleteHttpsHealthChecks(opts);
      await deleteInstanceGroupManagers(opts);
      await deleteInstanceTemplates(opts);
      await deleteTargetInstances(opts);
      await deleteAllGcloudTestObjects(opts);
    } catch (err) {
      console.warn(err);
    }
  }

  async function deleteAllGcloudTestObjects(opts) {
    const objectTypes = [
      'VMs',
      'Addresses',
      'Autoscalers',
      'Disks',
      'Images',
      'InstanceGroups',
      'Firewalls',
      'Subnetworks',
      'HealthChecks',
      'Networks',
      'Snapshots',
    ];
    for (const type of objectTypes) {
      await callAndDeleteGcloudTestObject(type, opts);
    }
  }

  async function callAndDeleteGcloudTestObject(type, opts) {
    let [objects] = await compute[`get${type}`]({
      filter: `name eq ${opts.name}.*`,
    });
    objects = filterExpired(objects, opts);
    if (objects.length === 0) {
      return Promise.resolve();
    }
    console.log(`deleting ${objects.length} ${type}...`);
    await Promise.all(
      objects.map(async o => {
        console.log(`Deleting ${type} '${o.name}'...`);
        await awaitResult(o.delete());
        console.log(`${type} '${o.name}' deleted!`);
      })
    );
  }

  async function create(object, cfg) {
    return awaitResult(object.create(cfg));
  }

  async function deleteRegionalRules(opts) {
    const [rules] = await region.getRules({
      filter: `name eq ${opts.name}.*`,
    });
    return Promise.all(
      filterExpired(rules, opts).map(rule => awaitResult(rule.delete()))
    );
  }

  async function createService(name, instanceGroupName, healthCheckName) {
    const service = compute.service(name);
    const group = zone.instanceGroup(instanceGroupName);
    const healthCheck = compute.healthCheck(healthCheckName);
    await create(group);
    const [metadata] = await group.getMetadata();
    const groupUrl = metadata.selfLink;
    await create(healthCheck);
    const [metadata2] = await healthCheck.getMetadata();
    const healthCheckUrl = metadata2.selfLink;
    await create(service, {
      backends: [
        {
          group: groupUrl,
        },
      ],
      healthChecks: [healthCheckUrl],
    });
  }

  async function deleteHttpsHealthChecks(opts) {
    const [healthChecks] = await compute.getHealthChecks({
      filter: `name eq ${opts.name}.*`,
      https: true,
    });
    return Promise.all(
      filterExpired(healthChecks, opts).map(healthCheck =>
        awaitResult(healthCheck.delete())
      )
    );
  }

  async function deleteUrlMaps(opts) {
    const resp = await computeRequest({
      uri: '/global/urlMaps',
      qs: {
        filter: `name eq ${opts.name}.*`,
      },
    });
    return Promise.all(
      filterExpired(resp.items, opts)
        .map(x => x.name)
        .map(deleteUrlMap)
    );
  }

  async function deleteUrlMap(name) {
    const resp = await computeRequest({
      method: 'DELETE',
      uri: '/global/urlMaps/' + name,
    });
    const operation = compute.operation(resp.name);
    await operation.promise();
  }

  async function deleteTargetProxies(opts) {
    const resp = await computeRequest({
      uri: '/global/targetHttpProxies',
      qs: {
        filter: `name eq ${opts.name}.*`,
      },
    });
    return Promise.all(
      filterExpired(resp.items, opts)
        .map(x => x.name)
        .map(deleteTargetProxy)
    );
  }

  async function deleteTargetProxy(name) {
    const resp = await computeRequest({
      method: 'DELETE',
      uri: '/global/targetHttpProxies/' + name,
    });
    const operation = compute.operation(resp.name);
    await operation.promise();
  }

  async function deleteTargetInstances(opts) {
    const resp = await zoneRequest({
      uri: '/targetInstances',
      qs: {
        filter: `name eq ${opts.name}.*`,
      },
    });
    return Promise.all(
      filterExpired(resp.items, opts)
        .map(x => x.name)
        .map(x => deleteTargetInstance(x))
    );
  }

  async function createTargetInstance(name, instanceName) {
    const resp = await zoneRequest({
      method: 'POST',
      uri: '/targetInstances',
      json: {
        name: name,
        instance: 'zones/' + zone.name + '/instances/' + instanceName,
      },
    });
    const operation = zone.operation(resp.name);
    await operation.promise();
  }

  async function deleteTargetInstance(name) {
    const resp = await zoneRequest({
      method: 'DELETE',
      uri: '/targetInstances/' + name,
    });
    const operation = zone.operation(resp.name);
    await operation.promise();
  }

  async function deleteInstanceTemplates(opts) {
    const resp = await computeRequest({
      uri: '/global/instanceTemplates',
      qs: {
        filter: `name eq ${opts.name}.*`,
      },
    });
    const names = filterExpired(resp.items, opts).map(x => x.name);
    return Promise.all(names.map(x => deleteInstanceTemplate(x)));
  }

  async function createInstanceTemplate(name, networkName) {
    const resp = await computeRequest({
      method: 'POST',
      uri: '/global/instanceTemplates',
      json: {
        name: name,
        properties: {
          disks: [
            {
              boot: true,
              mode: 'READ_ONLY',
              initializeParams: {
                diskName: generateName('disk'),
                diskSizeGb: 10,
                diskType: 'pd-standard',
                sourceImage: [
                  'projects/centos-cloud/global/images/centos-6-v20150710',
                ].join(''),
              },
            },
          ],
          machineType: 'n1-standard-1',
          networkInterfaces: [
            {
              network: networkName,
              accessConfigs: [
                {
                  name: generateName('access_config'),
                  type: 'ONE_TO_ONE_NAT',
                },
              ],
            },
          ],
        },
      },
    });
    const operation = compute.operation(resp.name);
    await operation.promise();
  }

  async function deleteInstanceTemplate(name) {
    const resp = await computeRequest({
      method: 'DELETE',
      uri: '/global/instanceTemplates/' + name,
    });
    const operation = compute.operation(resp.name);
    await operation.promise();
  }

  async function deleteInstanceGroupManagers(opts) {
    const resp = await zoneRequest({
      uri: '/instanceGroupManagers',
      qs: {
        filter: `name eq ${opts.name}.*`,
      },
    });
    const names = filterExpired(resp.items, opts).map(x => x.name);
    await Promise.all(names.map(name => deleteInstanceGroupManager(name)));
  }

  async function createInstanceGroupManager(name, instanceTemplateName) {
    const resp = await zoneRequest({
      method: 'POST',
      uri: '/instanceGroupManagers',
      json: {
        baseInstanceName: name.replace(/\W/g, ''),
        name: name,
        targetSize: 1,
        instanceTemplate: instanceTemplateName,
      },
    });
    const operation = zone.operation(resp.name);
    await operation.promise();
  }

  async function deleteInstanceGroupManager(name) {
    const resp = await zoneRequest({
      method: 'DELETE',
      uri: '/instanceGroupManagers/' + name,
    });
    const operation = zone.operation(resp.name);
    await operation.promise();
  }
});

async function awaitResult(promise) {
  const result = await promise;
  const operation = result[result.length - 2];
  await operation.promise();
}

function filterExpired(resources, opts) {
  resources = resources || [];
  if (opts.expiredOnly) {
    return resources.filter(isExpired);
  } else {
    return resources;
  }
}

function isExpired(resource) {
  if (
    resource &&
    (resource.creationTimestamp ||
      (resource.metadata && resource.metadata.creationTimestamp))
  ) {
    const created = new Date(
      resource.creationTimestamp || resource.metadata.creationTimestamp
    );
    const age = Date.now() - created.getTime();
    return age > 1000 * 60 * 60;
  } else {
    console.log(resource);
    throw new Error('No Creation Timestamp found!');
  }
}<|MERGE_RESOLUTION|>--- conflicted
+++ resolved
@@ -692,20 +692,13 @@
     });
   });
 
-<<<<<<< HEAD
-  describe.only('rules', () => {
-=======
-  describe.skip('rules', () => {
->>>>>>> 32343364
+  describe('rules', () => {
     const RULE_NAME = generateName('rule');
     const NETWORK_NAME = generateName('network');
     const SUBNETWORK_NAME = generateName('subnetwork');
     const BACKEND_SERVICE_NAME = generateName('backend-service');
-<<<<<<< HEAD
     let RULE;
     let SUBNETWORK;
-=======
->>>>>>> 32343364
 
     before(async () => {
       const projectId = await compute.authClient.getProjectId();
